--- conflicted
+++ resolved
@@ -390,11 +390,7 @@
       assertEquals(bm.getPendingReplicationBlocksCount(), 1L);
       BlockInfo storedBlock = bm.getStoredBlock(block.getBlock().getLocalBlock());
       assertEquals(bm.pendingReplications.getNumReplicas(storedBlock), 2);
-<<<<<<< HEAD
-      
-=======
-
->>>>>>> 456e901a
+
       // 4. delete the file
       fs.delete(filePath, true);
       // retry at most 10 times, each time sleep for 1s. Note that 10s is much
