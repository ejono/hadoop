--- conflicted
+++ resolved
@@ -958,9 +958,9 @@
   void testBalancer1Internal(Configuration conf) throws Exception {
     initConf(conf);
     testUnevenDistribution(conf,
-        new long[] {50*CAPACITY/100, 10*CAPACITY/100},
+        new long[]{50 * CAPACITY / 100, 10 * CAPACITY / 100},
         new long[]{CAPACITY, CAPACITY},
-        new String[] {RACK0, RACK1});
+        new String[]{RACK0, RACK1});
   }
   
   @Test(expected=HadoopIllegalArgumentException.class)
@@ -974,7 +974,7 @@
   public void testBalancerWithNonZeroThreadsForMove() throws Exception {
     Configuration conf = new HdfsConfiguration();
     conf.setInt(DFSConfigKeys.DFS_DATANODE_BALANCE_MAX_NUM_CONCURRENT_MOVES_KEY, 8);
-    testBalancer1Internal (conf);
+    testBalancer1Internal(conf);
   }
   
   @Test(timeout=100000)
@@ -984,8 +984,8 @@
   
   void testBalancer2Internal(Configuration conf) throws Exception {
     initConf(conf);
-    testBalancerDefaultConstructor(conf, new long[] { CAPACITY, CAPACITY },
-        new String[] { RACK0, RACK1 }, CAPACITY, RACK2);
+    testBalancerDefaultConstructor(conf, new long[]{CAPACITY, CAPACITY},
+        new String[]{RACK0, RACK1}, CAPACITY, RACK2);
   }
 
   private void testBalancerDefaultConstructor(Configuration conf,
@@ -1559,72 +1559,6 @@
     }
   }
 
-<<<<<<< HEAD
-  public void integrationTestWithStripedFile(Configuration conf) throws Exception {
-    initConfWithStripe(conf);
-    doTestBalancerWithStripedFile(conf);
-  }
-
-  @Test(timeout = 100000)
-  public void testBalancerWithStripedFile() throws Exception {
-    Configuration conf = new Configuration();
-    initConfWithStripe(conf);
-    doTestBalancerWithStripedFile(conf);
-  }
-
-  private void doTestBalancerWithStripedFile(Configuration conf) throws Exception {
-    int numOfDatanodes = dataBlocks + parityBlocks + 2;
-    int numOfRacks = dataBlocks;
-    long capacity = 20 * DEFAULT_STRIPE_BLOCK_SIZE;
-    long[] capacities = new long[numOfDatanodes];
-    for (int i = 0; i < capacities.length; i++) {
-      capacities[i] = capacity;
-    }
-    String[] racks = new String[numOfDatanodes];
-    for (int i = 0; i < numOfDatanodes; i++) {
-      racks[i] = "/rack" + (i % numOfRacks);
-    }
-    cluster = new MiniDFSCluster.Builder(conf)
-        .numDataNodes(numOfDatanodes)
-        .racks(racks)
-        .simulatedCapacities(capacities)
-        .build();
-
-    try {
-      cluster.waitActive();
-      client = NameNodeProxies.createProxy(conf, cluster.getFileSystem(0).getUri(),
-          ClientProtocol.class).getProxy();
-      client.createErasureCodingZone("/", null);
-
-      long totalCapacity = sum(capacities);
-
-      // fill up the cluster with 30% data. It'll be 45% full plus parity.
-      long fileLen = totalCapacity * 3 / 10;
-      long totalUsedSpace = fileLen * (dataBlocks + parityBlocks) / dataBlocks;
-      FileSystem fs = cluster.getFileSystem(0);
-      DFSTestUtil.createFile(fs, filePath, fileLen, (short) 3, r.nextLong());
-
-      // verify locations of striped blocks
-      LocatedBlocks locatedBlocks = client.getBlockLocations(fileName, 0, fileLen);
-      DFSTestUtil.verifyLocatedStripedBlocks(locatedBlocks, groupSize);
-
-      // add one datanode
-      String newRack = "/rack" + (++numOfRacks);
-      cluster.startDataNodes(conf, 1, true, null,
-          new String[]{newRack}, null, new long[]{capacity});
-      totalCapacity += capacity;
-      cluster.triggerHeartbeats();
-
-      // run balancer and validate results
-      Balancer.Parameters p = Balancer.Parameters.DEFAULT;
-      Collection<URI> namenodes = DFSUtil.getNsServiceRpcUris(conf);
-      runBalancer(conf, totalUsedSpace, totalCapacity, p, 0);
-
-      // verify locations of striped blocks
-      locatedBlocks = client.getBlockLocations(fileName, 0, fileLen);
-      DFSTestUtil.verifyLocatedStripedBlocks(locatedBlocks, groupSize);
-
-=======
   /** Balancer should not move blocks with size < minBlockSize. */
   @Test(timeout=60000)
   public void testMinBlockSizeAndSourceNodes() throws Exception {
@@ -1730,16 +1664,78 @@
         final int r = Balancer.run(namenodes, p, conf);
         assertEquals(ExitStatus.SUCCESS.getExitCode(), r);
       }
->>>>>>> cbb24953
     } finally {
       cluster.shutdown();
     }
   }
-<<<<<<< HEAD
-
-=======
-  
->>>>>>> cbb24953
+  public void integrationTestWithStripedFile(Configuration conf) throws Exception {
+    initConfWithStripe(conf);
+    doTestBalancerWithStripedFile(conf);
+  }
+
+  @Test(timeout = 100000)
+  public void testBalancerWithStripedFile() throws Exception {
+    Configuration conf = new Configuration();
+    initConfWithStripe(conf);
+    doTestBalancerWithStripedFile(conf);
+  }
+
+  private void doTestBalancerWithStripedFile(Configuration conf) throws Exception {
+    int numOfDatanodes = dataBlocks + parityBlocks + 2;
+    int numOfRacks = dataBlocks;
+    long capacity = 20 * DEFAULT_STRIPE_BLOCK_SIZE;
+    long[] capacities = new long[numOfDatanodes];
+    for (int i = 0; i < capacities.length; i++) {
+      capacities[i] = capacity;
+    }
+    String[] racks = new String[numOfDatanodes];
+    for (int i = 0; i < numOfDatanodes; i++) {
+      racks[i] = "/rack" + (i % numOfRacks);
+    }
+    cluster = new MiniDFSCluster.Builder(conf)
+        .numDataNodes(numOfDatanodes)
+        .racks(racks)
+        .simulatedCapacities(capacities)
+        .build();
+
+    try {
+      cluster.waitActive();
+      client = NameNodeProxies.createProxy(conf, cluster.getFileSystem(0).getUri(),
+          ClientProtocol.class).getProxy();
+      client.createErasureCodingZone("/", null);
+
+      long totalCapacity = sum(capacities);
+
+      // fill up the cluster with 30% data. It'll be 45% full plus parity.
+      long fileLen = totalCapacity * 3 / 10;
+      long totalUsedSpace = fileLen * (dataBlocks + parityBlocks) / dataBlocks;
+      FileSystem fs = cluster.getFileSystem(0);
+      DFSTestUtil.createFile(fs, filePath, fileLen, (short) 3, r.nextLong());
+
+      // verify locations of striped blocks
+      LocatedBlocks locatedBlocks = client.getBlockLocations(fileName, 0, fileLen);
+      DFSTestUtil.verifyLocatedStripedBlocks(locatedBlocks, groupSize);
+
+      // add one datanode
+      String newRack = "/rack" + (++numOfRacks);
+      cluster.startDataNodes(conf, 1, true, null,
+          new String[]{newRack}, null, new long[]{capacity});
+      totalCapacity += capacity;
+      cluster.triggerHeartbeats();
+
+      // run balancer and validate results
+      Balancer.Parameters p = Balancer.Parameters.DEFAULT;
+      Collection<URI> namenodes = DFSUtil.getNsServiceRpcUris(conf);
+      runBalancer(conf, totalUsedSpace, totalCapacity, p, 0);
+
+      // verify locations of striped blocks
+      locatedBlocks = client.getBlockLocations(fileName, 0, fileLen);
+      DFSTestUtil.verifyLocatedStripedBlocks(locatedBlocks, groupSize);
+    } finally {
+      cluster.shutdown();
+    }
+  }
+
   /**
    * @param args
    */
