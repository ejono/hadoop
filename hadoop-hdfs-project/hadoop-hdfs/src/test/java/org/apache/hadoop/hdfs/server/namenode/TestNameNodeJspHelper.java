/**
 * Licensed to the Apache Software Foundation (ASF) under one
 * or more contributor license agreements.  See the NOTICE file
 * distributed with this work for additional information
 * regarding copyright ownership.  The ASF licenses this file
 * to you under the Apache License, Version 2.0 (the
 * "License"); you may not use this file except in compliance
 * with the License.  You may obtain a copy of the License at
 *
 *     http://www.apache.org/licenses/LICENSE-2.0
 *
 * Unless required by applicable law or agreed to in writing, software
 * distributed under the License is distributed on an "AS IS" BASIS,
 * WITHOUT WARRANTIES OR CONDITIONS OF ANY KIND, either express or implied.
 * See the License for the specific language governing permissions and
 * limitations under the License.
 */
package org.apache.hadoop.hdfs.server.namenode;

<<<<<<< HEAD

=======
>>>>>>> 6266273c
import static org.apache.hadoop.hdfs.server.namenode.startupprogress.Phase.LOADING_EDITS;
import static org.apache.hadoop.hdfs.server.namenode.startupprogress.Phase.LOADING_FSIMAGE;
import static org.apache.hadoop.hdfs.server.namenode.startupprogress.Phase.SAFEMODE;
import static org.apache.hadoop.hdfs.server.namenode.startupprogress.Phase.SAVING_CHECKPOINT;
<<<<<<< HEAD
import static org.mockito.Mockito.atLeastOnce;
=======
import static org.junit.Assert.assertTrue;
import static org.junit.Assert.fail;
import static org.mockito.Mockito.atLeastOnce;
import static org.mockito.Mockito.doAnswer;
>>>>>>> 6266273c
import static org.mockito.Mockito.mock;
import static org.mockito.Mockito.verify;
import static org.mockito.Mockito.when;

import java.io.IOException;
<<<<<<< HEAD
import java.util.List;
=======
import java.util.ArrayList;
import java.util.List;
import java.util.regex.Matcher;
>>>>>>> 6266273c
import java.util.regex.Pattern;

import javax.servlet.ServletContext;
import javax.servlet.http.HttpServletRequest;
import javax.servlet.http.HttpServletResponse;
import javax.servlet.jsp.JspWriter;

import org.apache.hadoop.conf.Configuration;
import org.apache.hadoop.hdfs.DFSConfigKeys;
import org.apache.hadoop.hdfs.HdfsConfiguration;
import org.apache.hadoop.hdfs.MiniDFSCluster;
<<<<<<< HEAD
=======
import org.apache.hadoop.hdfs.server.blockmanagement.DatanodeDescriptor;
import org.apache.hadoop.hdfs.server.blockmanagement.DatanodeManager;
import org.apache.hadoop.hdfs.server.common.JspHelper;
import org.apache.hadoop.hdfs.server.datanode.DataNode;
>>>>>>> 6266273c
import org.apache.hadoop.hdfs.server.namenode.startupprogress.StartupProgress;
import org.apache.hadoop.hdfs.server.protocol.NamenodeProtocols;
import org.apache.hadoop.hdfs.web.resources.UserParam;
import org.apache.hadoop.security.UserGroupInformation;
import org.apache.hadoop.util.VersionInfo;
import org.junit.AfterClass;
import org.junit.Assert;
import org.junit.BeforeClass;
import org.junit.Test;
import org.mockito.ArgumentCaptor;
<<<<<<< HEAD
=======
import org.mockito.invocation.InvocationOnMock;
import org.mockito.stubbing.Answer;
>>>>>>> 6266273c
import org.znerd.xmlenc.XMLOutputter;

import com.google.common.collect.ImmutableSet;

public class TestNameNodeJspHelper {

  private static final int DATA_NODES_AMOUNT = 2;
  
  private static MiniDFSCluster cluster;
  private static Configuration conf;
  private static final String NAMENODE_ATTRIBUTE_KEY = "name.node";  
  
  @BeforeClass
  public static void setUp() throws Exception {
    conf = new HdfsConfiguration();
    cluster = new MiniDFSCluster.Builder(conf)
        .numDataNodes(DATA_NODES_AMOUNT).build();
    cluster.waitClusterUp();
  }

  @AfterClass
  public static void tearDown() throws Exception {
    if (cluster != null)
      cluster.shutdown();
  }

  @Test
  public void testDelegationToken() throws IOException, InterruptedException {
    NamenodeProtocols nn = cluster.getNameNodeRpc();
    HttpServletRequest request = mock(HttpServletRequest.class);
    UserGroupInformation ugi = UserGroupInformation.createRemoteUser("auser");
    String tokenString = NamenodeJspHelper.getDelegationToken(nn, request,
        conf, ugi);
    // tokenString returned must be null because security is disabled
    Assert.assertEquals(null, tokenString);
  }

  @Test
  public void testSecurityModeText() {
    conf.set(DFSConfigKeys.HADOOP_SECURITY_AUTHENTICATION, "kerberos");
    UserGroupInformation.setConfiguration(conf);
    String securityOnOff = NamenodeJspHelper.getSecurityModeText();
    Assert.assertTrue("security mode doesn't match. Should be ON",
        securityOnOff.contains("ON"));
    // Security is enabled
    conf.set(DFSConfigKeys.HADOOP_SECURITY_AUTHENTICATION, "simple");
    UserGroupInformation.setConfiguration(conf);

    securityOnOff = NamenodeJspHelper.getSecurityModeText();
    Assert.assertTrue("security mode doesn't match. Should be OFF",
        securityOnOff.contains("OFF"));
  }

  @Test
  public void testGenerateStartupProgress() throws Exception {
    cluster.waitClusterUp();
    NamenodeJspHelper.HealthJsp jsp = new NamenodeJspHelper.HealthJsp();
    StartupProgress prog = NameNode.getStartupProgress();
    JspWriter out = mock(JspWriter.class);
    jsp.generateStartupProgress(out, prog);
    ArgumentCaptor<String> captor = ArgumentCaptor.forClass(String.class);
    verify(out, atLeastOnce()).println(captor.capture());
    List<String> contents = captor.getAllValues();

    // Verify 100% overall completion and all phases mentioned in output.
    Assert.assertTrue(containsMatch(contents, "Elapsed Time\\:"));
    Assert.assertTrue(containsMatch(contents, "Percent Complete\\:.*?100\\.00%"));
    Assert.assertTrue(containsMatch(contents, LOADING_FSIMAGE.getDescription()));
    Assert.assertTrue(containsMatch(contents, LOADING_EDITS.getDescription()));
    Assert.assertTrue(containsMatch(contents,
      SAVING_CHECKPOINT.getDescription()));
    Assert.assertTrue(containsMatch(contents, SAFEMODE.getDescription()));
  }

  @Test
  public void testGetRollingUpgradeText() {
    Assert.assertEquals("", NamenodeJspHelper.getRollingUpgradeText(null));
  }

  /**
   * Tests for non-null, non-empty NameNode label.
   */
  @Test
  public void testGetNameNodeLabel() {
    String nameNodeLabel = NamenodeJspHelper.getNameNodeLabel(
      cluster.getNameNode());
    Assert.assertNotNull(nameNodeLabel);
    Assert.assertFalse(nameNodeLabel.isEmpty());
  }

  /**
   * Tests for non-null, non-empty NameNode label when called before
   * initialization of the NameNode RPC server.
   */
  @Test
  public void testGetNameNodeLabelNullRpcServer() {
    NameNode nn = mock(NameNode.class);
    when(nn.getRpcServer()).thenReturn(null);
    String nameNodeLabel = NamenodeJspHelper.getNameNodeLabel(
      cluster.getNameNode());
    Assert.assertNotNull(nameNodeLabel);
    Assert.assertFalse(nameNodeLabel.isEmpty());
  }

  /**
<<<<<<< HEAD
=======
   * Tests that passing a null FSNamesystem to generateSnapshotReport does not
   * throw NullPointerException.
   */
  @Test
  public void testGenerateSnapshotReportNullNamesystem() throws Exception {
    NamenodeJspHelper.generateSnapshotReport(mock(JspWriter.class), null);
  }

  /**
>>>>>>> 6266273c
   * Tests that redirectToRandomDataNode does not throw NullPointerException if
   * it finds a null FSNamesystem.
   */
  @Test(expected=IOException.class)
  public void testRedirectToRandomDataNodeNullNamesystem() throws Exception {
    NameNode nn = mock(NameNode.class);
    when(nn.getNamesystem()).thenReturn(null);
    ServletContext context = mock(ServletContext.class);
    when(context.getAttribute("name.node")).thenReturn(nn);
    NamenodeJspHelper.redirectToRandomDataNode(context,
      mock(HttpServletRequest.class), mock(HttpServletResponse.class));
  }

  /**
   * Tests that XMLBlockInfo does not throw NullPointerException if it finds a
   * null FSNamesystem.
   */
  @Test
  public void testXMLBlockInfoNullNamesystem() throws IOException {
    XMLOutputter doc = new XMLOutputter(mock(JspWriter.class), "UTF-8");
    new NamenodeJspHelper.XMLBlockInfo(null, 1L).toXML(doc);
  }

  /**
   * Tests that XMLCorruptBlockInfo does not throw NullPointerException if it
   * finds a null FSNamesystem.
   */
  @Test
  public void testXMLCorruptBlockInfoNullNamesystem() throws IOException {
    XMLOutputter doc = new XMLOutputter(mock(JspWriter.class), "UTF-8");
    new NamenodeJspHelper.XMLCorruptBlockInfo(null, mock(Configuration.class),
      10, 1L).toXML(doc);
  }

  /**
   * Checks if the list contains any string that partially matches the regex.
<<<<<<< HEAD
   * 
=======
   *
>>>>>>> 6266273c
   * @param list List<String> containing strings to check
   * @param regex String regex to check
   * @return boolean true if some string in list partially matches regex
   */
  private static boolean containsMatch(List<String> list, String regex) {
    Pattern pattern = Pattern.compile(regex);
    for (String str: list) {
      if (pattern.matcher(str).find()) {
        return true;
      }
    }
    return false;
  }
<<<<<<< HEAD
=======

  @Test(timeout = 15000)
  public void testGetRandomDatanode() {
    ImmutableSet<String> set = ImmutableSet.of();
    NameNode nameNode = cluster.getNameNode();
    ImmutableSet.Builder<String> builder = ImmutableSet.builder();
    for (DataNode dataNode : cluster.getDataNodes()) {
      builder.add(dataNode.getDisplayName());
    }
    set = builder.build();

    for (int i = 0; i < 10; i++) {
      DatanodeDescriptor dnDescriptor = NamenodeJspHelper
          .getRandomDatanode(nameNode);
      assertTrue("testGetRandomDatanode error",
          set.contains(dnDescriptor.toString()));
    }
  }
      
  @Test(timeout = 15000)
  public void testNamenodeJspHelperRedirectToRandomDataNode() throws IOException, InterruptedException {
    final String urlPart = "browseDirectory.jsp?namenodeInfoPort=";                     
    
    ServletContext context = mock(ServletContext.class);
    HttpServletRequest request = mock(HttpServletRequest.class);
    HttpServletResponse resp = mock(HttpServletResponse.class);          
    
    when(request.getScheme()).thenReturn("http");
    when(request.getParameter(UserParam.NAME)).thenReturn("localuser");
    when(context.getAttribute(NAMENODE_ATTRIBUTE_KEY)).thenReturn(
        cluster.getNameNode());
    when(context.getAttribute(JspHelper.CURRENT_CONF)).thenReturn(conf);    
    ArgumentCaptor<String> captor = ArgumentCaptor.forClass(String.class);
    doAnswer(new Answer<String>() {
      @Override
     public String answer(InvocationOnMock invocation) throws Throwable {
        return null;
        }
    }).when(resp).sendRedirect(captor.capture());

    NamenodeJspHelper.redirectToRandomDataNode(context, request, resp);    
    assertTrue(captor.getValue().contains(urlPart));    
  }
  
  private enum DataNodeStatus {
    LIVE("[Live Datanodes(| +):(| +)]\\d"), 
    DEAD("[Dead Datanodes(| +):(| +)]\\d");

    private Pattern pattern;

    public Pattern getPattern() {
      return pattern;
    }

    DataNodeStatus(String line) {
      this.pattern = Pattern.compile(line);
    }
  }

  private void checkDeadLiveNodes(NameNode nameNode, int deadCount,
      int lifeCount) {
    FSNamesystem ns = nameNode.getNamesystem();
    DatanodeManager dm = ns.getBlockManager().getDatanodeManager();
    List<DatanodeDescriptor> live = new ArrayList<DatanodeDescriptor>();
    List<DatanodeDescriptor> dead = new ArrayList<DatanodeDescriptor>();
    dm.fetchDatanodes(live, dead, true);
    assertTrue("checkDeadLiveNodes error !!!", (live.size() == lifeCount)
        && dead.size() == deadCount);
  }

  @Test(timeout = 15000)
  public void testNodeListJspGenerateNodesList() throws IOException {
    String output;
    NameNode nameNode = cluster.getNameNode();
    ServletContext context = mock(ServletContext.class);
    when(context.getAttribute("name.node")).thenReturn(nameNode);
    when(context.getAttribute(NameNodeHttpServer.NAMENODE_ADDRESS_ATTRIBUTE_KEY))
        .thenReturn(cluster.getNameNode().getHttpAddress());    
    checkDeadLiveNodes(nameNode, 0, DATA_NODES_AMOUNT);
    output = getOutputFromGeneratedNodesList(context, DataNodeStatus.LIVE);
    assertCounts(DataNodeStatus.LIVE, output, DATA_NODES_AMOUNT);
    output = getOutputFromGeneratedNodesList(context, DataNodeStatus.DEAD);
    assertCounts(DataNodeStatus.DEAD, output, 0);    
  }

  private void assertCounts(DataNodeStatus dataNodeStatus, String output,
      int expectedCount) {
    Matcher matcher = DataNodeStatus.LIVE.getPattern().matcher(output);
    if (matcher.find()) {
      String digitLine = output.substring(matcher.start(), matcher.end())
          .trim();
      assertTrue("assertCounts error. actual != expected",
          Integer.valueOf(digitLine) == expectedCount);
    } else {
      fail("assertCount matcher error");
    }
  }

  private String getOutputFromGeneratedNodesList(ServletContext context,
      DataNodeStatus dnStatus) throws IOException {
    JspWriter out = mock(JspWriter.class);
    ArgumentCaptor<String> captor = ArgumentCaptor.forClass(String.class);
    NamenodeJspHelper.NodeListJsp nodelistjsp = new NamenodeJspHelper.NodeListJsp();
    final StringBuffer buffer = new StringBuffer();
    doAnswer(new Answer<String>() {
      @Override
      public String answer(InvocationOnMock invok) {
        Object[] args = invok.getArguments();
        buffer.append((String) args[0]);
        return null;
      }
    }).when(out).print(captor.capture());
    HttpServletRequest request = mock(HttpServletRequest.class);
    when(request.getScheme()).thenReturn("http");
    when(request.getParameter("whatNodes")).thenReturn(dnStatus.name());
    nodelistjsp.generateNodesList(context, out, request);
    return buffer.toString();
  }

  @Test(timeout = 15000)
  public void testGetInodeLimitText() {
    NameNode nameNode = cluster.getNameNode();
    FSNamesystem fsn = nameNode.getNamesystem();
    ImmutableSet<String> patterns = 
        ImmutableSet.of("files and directories", "Heap Memory used", "Non Heap Memory used");        
    String line = NamenodeJspHelper.getInodeLimitText(fsn);    
    for(String pattern: patterns) {
      assertTrue("testInodeLimitText error " + pattern,
          line.contains(pattern));
    }    
  }
  
  @Test(timeout = 15000)
  public void testGetVersionTable() {
    NameNode nameNode = cluster.getNameNode();
    FSNamesystem fsn = nameNode.getNamesystem();
    ImmutableSet<String> patterns = ImmutableSet.of(VersionInfo.getVersion(), 
        VersionInfo.getRevision(), VersionInfo.getUser(), VersionInfo.getBranch(),
        fsn.getClusterId(), fsn.getBlockPoolId());
    String line = NamenodeJspHelper.getVersionTable(fsn);
    for(String pattern: patterns) {
       assertTrue("testGetVersionTable error " + pattern,
           line.contains(pattern));
    }
  }  
>>>>>>> 6266273c
}<|MERGE_RESOLUTION|>--- conflicted
+++ resolved
@@ -17,34 +17,22 @@
  */
 package org.apache.hadoop.hdfs.server.namenode;
 
-<<<<<<< HEAD
-
-=======
->>>>>>> 6266273c
 import static org.apache.hadoop.hdfs.server.namenode.startupprogress.Phase.LOADING_EDITS;
 import static org.apache.hadoop.hdfs.server.namenode.startupprogress.Phase.LOADING_FSIMAGE;
 import static org.apache.hadoop.hdfs.server.namenode.startupprogress.Phase.SAFEMODE;
 import static org.apache.hadoop.hdfs.server.namenode.startupprogress.Phase.SAVING_CHECKPOINT;
-<<<<<<< HEAD
-import static org.mockito.Mockito.atLeastOnce;
-=======
 import static org.junit.Assert.assertTrue;
 import static org.junit.Assert.fail;
 import static org.mockito.Mockito.atLeastOnce;
 import static org.mockito.Mockito.doAnswer;
->>>>>>> 6266273c
 import static org.mockito.Mockito.mock;
 import static org.mockito.Mockito.verify;
 import static org.mockito.Mockito.when;
 
 import java.io.IOException;
-<<<<<<< HEAD
-import java.util.List;
-=======
 import java.util.ArrayList;
 import java.util.List;
 import java.util.regex.Matcher;
->>>>>>> 6266273c
 import java.util.regex.Pattern;
 
 import javax.servlet.ServletContext;
@@ -56,13 +44,10 @@
 import org.apache.hadoop.hdfs.DFSConfigKeys;
 import org.apache.hadoop.hdfs.HdfsConfiguration;
 import org.apache.hadoop.hdfs.MiniDFSCluster;
-<<<<<<< HEAD
-=======
 import org.apache.hadoop.hdfs.server.blockmanagement.DatanodeDescriptor;
 import org.apache.hadoop.hdfs.server.blockmanagement.DatanodeManager;
 import org.apache.hadoop.hdfs.server.common.JspHelper;
 import org.apache.hadoop.hdfs.server.datanode.DataNode;
->>>>>>> 6266273c
 import org.apache.hadoop.hdfs.server.namenode.startupprogress.StartupProgress;
 import org.apache.hadoop.hdfs.server.protocol.NamenodeProtocols;
 import org.apache.hadoop.hdfs.web.resources.UserParam;
@@ -73,11 +58,8 @@
 import org.junit.BeforeClass;
 import org.junit.Test;
 import org.mockito.ArgumentCaptor;
-<<<<<<< HEAD
-=======
 import org.mockito.invocation.InvocationOnMock;
 import org.mockito.stubbing.Answer;
->>>>>>> 6266273c
 import org.znerd.xmlenc.XMLOutputter;
 
 import com.google.common.collect.ImmutableSet;
@@ -183,8 +165,6 @@
   }
 
   /**
-<<<<<<< HEAD
-=======
    * Tests that passing a null FSNamesystem to generateSnapshotReport does not
    * throw NullPointerException.
    */
@@ -194,7 +174,6 @@
   }
 
   /**
->>>>>>> 6266273c
    * Tests that redirectToRandomDataNode does not throw NullPointerException if
    * it finds a null FSNamesystem.
    */
@@ -231,11 +210,7 @@
 
   /**
    * Checks if the list contains any string that partially matches the regex.
-<<<<<<< HEAD
-   * 
-=======
    *
->>>>>>> 6266273c
    * @param list List<String> containing strings to check
    * @param regex String regex to check
    * @return boolean true if some string in list partially matches regex
@@ -249,8 +224,6 @@
     }
     return false;
   }
-<<<<<<< HEAD
-=======
 
   @Test(timeout = 15000)
   public void testGetRandomDatanode() {
@@ -396,5 +369,4 @@
            line.contains(pattern));
     }
   }  
->>>>>>> 6266273c
 }