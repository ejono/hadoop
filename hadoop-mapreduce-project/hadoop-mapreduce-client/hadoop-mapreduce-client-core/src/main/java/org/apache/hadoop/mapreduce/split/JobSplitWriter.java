/**
 * Licensed to the Apache Software Foundation (ASF) under one
 * or more contributor license agreements.  See the NOTICE file
 * distributed with this work for additional information
 * regarding copyright ownership.  The ASF licenses this file
 * to you under the Apache License, Version 2.0 (the
 * "License"); you may not use this file except in compliance
 * with the License.  You may obtain a copy of the License at
 *
 *     http://www.apache.org/licenses/LICENSE-2.0
 *
 * Unless required by applicable law or agreed to in writing, software
 * distributed under the License is distributed on an "AS IS" BASIS,
 * WITHOUT WARRANTIES OR CONDITIONS OF ANY KIND, either express or implied.
 * See the License for the specific language governing permissions and
 * limitations under the License.
 */

package org.apache.hadoop.mapreduce.split;

import java.io.IOException;
import java.io.UnsupportedEncodingException;
import java.util.Arrays;
import java.util.List;

import org.apache.hadoop.conf.Configuration;
import org.apache.hadoop.fs.FSDataOutputStream;
import org.apache.hadoop.fs.FileSystem;
import org.apache.hadoop.fs.Path;
import org.apache.hadoop.fs.permission.FsPermission;
import org.apache.hadoop.io.Text;
import org.apache.hadoop.io.WritableUtils;
import org.apache.hadoop.io.serializer.SerializationFactory;
import org.apache.hadoop.io.serializer.Serializer;
import org.apache.hadoop.mapreduce.InputSplit;
import org.apache.hadoop.mapreduce.Job;
import org.apache.hadoop.mapreduce.JobSubmissionFiles;
import org.apache.hadoop.mapreduce.MRConfig;
import org.apache.hadoop.mapreduce.split.JobSplit.SplitMetaInfo;
import org.apache.hadoop.classification.InterfaceAudience;
import org.apache.hadoop.classification.InterfaceStability;

import org.apache.commons.logging.Log;
import org.apache.commons.logging.LogFactory;

/**
 * The class that is used by the Job clients to write splits (both the meta
 * and the raw bytes parts)
 */
@InterfaceAudience.Private
@InterfaceStability.Unstable
public class JobSplitWriter {

  private static final Log LOG = LogFactory.getLog(JobSplitWriter.class);
  private static final int splitVersion = JobSplit.META_SPLIT_VERSION;
  private static final byte[] SPLIT_FILE_HEADER;

  static {
    try {
      SPLIT_FILE_HEADER = "SPL".getBytes("UTF-8");
    } catch (UnsupportedEncodingException u) {
      throw new RuntimeException(u);
    }
  }
  
  @SuppressWarnings("unchecked")
  public static <T extends InputSplit> void createSplitFiles(Path jobSubmitDir, 
      Configuration conf, FileSystem fs, List<InputSplit> splits) 
  throws IOException, InterruptedException {
    T[] array = (T[]) splits.toArray(new InputSplit[splits.size()]);
    createSplitFiles(jobSubmitDir, conf, fs, array);
  }
  
  public static <T extends InputSplit> void createSplitFiles(Path jobSubmitDir, 
      Configuration conf, FileSystem fs, T[] splits) 
  throws IOException, InterruptedException {
    FSDataOutputStream out = createFile(fs, 
        JobSubmissionFiles.getJobSplitFile(jobSubmitDir), conf);
    SplitMetaInfo[] info = writeNewSplits(conf, splits, out);
    out.close();
    writeJobSplitMetaInfo(fs,JobSubmissionFiles.getJobSplitMetaFile(jobSubmitDir), 
        new FsPermission(JobSubmissionFiles.JOB_FILE_PERMISSION), splitVersion,
        info);
  }
  
  public static void createSplitFiles(Path jobSubmitDir, 
      Configuration conf, FileSystem fs, 
      org.apache.hadoop.mapred.InputSplit[] splits) 
  throws IOException {
    FSDataOutputStream out = createFile(fs, 
        JobSubmissionFiles.getJobSplitFile(jobSubmitDir), conf);
    SplitMetaInfo[] info = writeOldSplits(splits, out, conf);
    out.close();
    writeJobSplitMetaInfo(fs,JobSubmissionFiles.getJobSplitMetaFile(jobSubmitDir), 
        new FsPermission(JobSubmissionFiles.JOB_FILE_PERMISSION), splitVersion,
        info);
  }
  
  private static FSDataOutputStream createFile(FileSystem fs, Path splitFile, 
      Configuration job)  throws IOException {
    FSDataOutputStream out = FileSystem.create(fs, splitFile, 
        new FsPermission(JobSubmissionFiles.JOB_FILE_PERMISSION));
    int replication = job.getInt(Job.SUBMIT_REPLICATION, 10);
    fs.setReplication(splitFile, (short)replication);
    writeSplitHeader(out);
    return out;
  }
  private static void writeSplitHeader(FSDataOutputStream out) 
  throws IOException {
    out.write(SPLIT_FILE_HEADER);
    out.writeInt(splitVersion);
  }
  
  @SuppressWarnings("unchecked")
  private static <T extends InputSplit> 
  SplitMetaInfo[] writeNewSplits(Configuration conf, 
      T[] array, FSDataOutputStream out)
  throws IOException, InterruptedException {

    SplitMetaInfo[] info = new SplitMetaInfo[array.length];
    if (array.length != 0) {
      SerializationFactory factory = new SerializationFactory(conf);
      int i = 0;
      int maxBlockLocations = conf.getInt(MRConfig.MAX_BLOCK_LOCATIONS_KEY,
          MRConfig.MAX_BLOCK_LOCATIONS_DEFAULT);
      long offset = out.getPos();
      for(T split: array) {
        long prevCount = out.getPos();
        Text.writeString(out, split.getClass().getName());
        Serializer<T> serializer = 
          factory.getSerializer((Class<T>) split.getClass());
        serializer.open(out);
        serializer.serialize(split);
        long currCount = out.getPos();
        String[] locations = split.getLocations();
        if (locations.length > maxBlockLocations) {
<<<<<<< HEAD
          throw new IOException("Max block location exceeded for split: "
              + split + " splitsize: " + locations.length +
              " maxsize: " + maxBlockLocations);
=======
          LOG.warn("Max block location exceeded for split: "
              + split + " splitsize: " + locations.length +
              " maxsize: " + maxBlockLocations);
          locations = Arrays.copyOf(locations, maxBlockLocations);
>>>>>>> fbf12270
        }
        info[i++] = 
          new JobSplit.SplitMetaInfo( 
              locations, offset,
              split.getLength());
        offset += currCount - prevCount;
      }
    }
    return info;
  }
  
  private static SplitMetaInfo[] writeOldSplits(
      org.apache.hadoop.mapred.InputSplit[] splits,
      FSDataOutputStream out, Configuration conf) throws IOException {
    SplitMetaInfo[] info = new SplitMetaInfo[splits.length];
    if (splits.length != 0) {
      int i = 0;
      long offset = out.getPos();
      int maxBlockLocations = conf.getInt(MRConfig.MAX_BLOCK_LOCATIONS_KEY,
          MRConfig.MAX_BLOCK_LOCATIONS_DEFAULT);
      for(org.apache.hadoop.mapred.InputSplit split: splits) {
        long prevLen = out.getPos();
        Text.writeString(out, split.getClass().getName());
        split.write(out);
        long currLen = out.getPos();
        String[] locations = split.getLocations();
        if (locations.length > maxBlockLocations) {
<<<<<<< HEAD
          throw new IOException("Max block location exceeded for split: "
              + split + " splitsize: " + locations.length +
              " maxsize: " + maxBlockLocations);
=======
          LOG.warn("Max block location exceeded for split: "
              + split + " splitsize: " + locations.length +
              " maxsize: " + maxBlockLocations);
          locations = Arrays.copyOf(locations,maxBlockLocations);
>>>>>>> fbf12270
        }
        info[i++] = new JobSplit.SplitMetaInfo( 
            locations, offset,
            split.getLength());
        offset += currLen - prevLen;
      }
    }
    return info;
  }

  private static void writeJobSplitMetaInfo(FileSystem fs, Path filename, 
      FsPermission p, int splitMetaInfoVersion, 
      JobSplit.SplitMetaInfo[] allSplitMetaInfo) 
  throws IOException {
    // write the splits meta-info to a file for the job tracker
    FSDataOutputStream out = 
      FileSystem.create(fs, filename, p);
    out.write(JobSplit.META_SPLIT_FILE_HEADER);
    WritableUtils.writeVInt(out, splitMetaInfoVersion);
    WritableUtils.writeVInt(out, allSplitMetaInfo.length);
    for (JobSplit.SplitMetaInfo splitMetaInfo : allSplitMetaInfo) {
      splitMetaInfo.write(out);
    }
    out.close();
  }
}
<|MERGE_RESOLUTION|>--- conflicted
+++ resolved
@@ -134,16 +134,10 @@
         long currCount = out.getPos();
         String[] locations = split.getLocations();
         if (locations.length > maxBlockLocations) {
-<<<<<<< HEAD
-          throw new IOException("Max block location exceeded for split: "
-              + split + " splitsize: " + locations.length +
-              " maxsize: " + maxBlockLocations);
-=======
           LOG.warn("Max block location exceeded for split: "
               + split + " splitsize: " + locations.length +
               " maxsize: " + maxBlockLocations);
           locations = Arrays.copyOf(locations, maxBlockLocations);
->>>>>>> fbf12270
         }
         info[i++] = 
           new JobSplit.SplitMetaInfo( 
@@ -171,16 +165,10 @@
         long currLen = out.getPos();
         String[] locations = split.getLocations();
         if (locations.length > maxBlockLocations) {
-<<<<<<< HEAD
-          throw new IOException("Max block location exceeded for split: "
-              + split + " splitsize: " + locations.length +
-              " maxsize: " + maxBlockLocations);
-=======
           LOG.warn("Max block location exceeded for split: "
               + split + " splitsize: " + locations.length +
               " maxsize: " + maxBlockLocations);
           locations = Arrays.copyOf(locations,maxBlockLocations);
->>>>>>> fbf12270
         }
         info[i++] = new JobSplit.SplitMetaInfo( 
             locations, offset,
