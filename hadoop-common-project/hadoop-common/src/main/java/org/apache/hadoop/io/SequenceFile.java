--- conflicted
+++ resolved
@@ -1239,11 +1239,7 @@
     @Deprecated
     public void syncFs() throws IOException {
       if (out != null) {
-<<<<<<< HEAD
-        out.sync();                               // flush contents to file system
-=======
         out.hflush();  // flush contents to file system
->>>>>>> fbf12270
       }
     }
 
